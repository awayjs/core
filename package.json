--- conflicted
+++ resolved
@@ -1,10 +1,6 @@
 {
   "name": "awayjs-core",
-<<<<<<< HEAD
-  "version": "0.6.4",
-=======
   "version": "0.6.9",
->>>>>>> 0e91c7da
   "description": "AwayJS core classes",
   "url": "http://www.away3d.com",
   "author": "The Away Foundation <admin@theawayfoundation.org>",
